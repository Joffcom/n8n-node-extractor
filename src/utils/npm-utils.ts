import * as fs from 'fs/promises';
import * as path from 'path';
import { execSync } from 'child_process';

/**
 * Setup n8n dependencies in package directory
 */
export async function setupN8nDependencies(packagePath: string): Promise<void> {
  try {
    console.log(`📦 Setting up n8n dependencies...`);

    const packageJsonPath = path.join(packagePath, 'package.json');
    let packageJson: any = {};

    try {
      packageJson = JSON.parse(await fs.readFile(packageJsonPath, 'utf8'));
    } catch {
      packageJson = { name: 'temp', version: '1.0.0' };
    }
<<<<<<< HEAD
    
    // Add n8n dependencies (move peerDependencies to dependencies for installation)
    if (!packageJson.dependencies) packageJson.dependencies = {};

    // Copy peerDependencies to dependencies
    if (packageJson.peerDependencies) {
      Object.assign(packageJson.dependencies, packageJson.peerDependencies);
    }

    // Ensure core n8n packages are present
    if (!packageJson.dependencies['n8n-workflow']) {
      packageJson.dependencies['n8n-workflow'] = 'latest';
    }
    if (!packageJson.dependencies['n8n-core']) {
      packageJson.dependencies['n8n-core'] = 'latest';
    }

    // Remove devDependencies to avoid installing them in production mode
    delete packageJson.devDependencies;
=======

    // Add n8n dependencies
    if (!packageJson.dependencies) packageJson.dependencies = {};
    packageJson.dependencies['n8n-workflow'] = 'latest';
    packageJson.dependencies['n8n-core'] = 'latest';
>>>>>>> 4385f635

    await fs.writeFile(packageJsonPath, JSON.stringify(packageJson, null, 2));

    // Install
<<<<<<< HEAD
    execSync('npm install --no-save --omit=dev', {
      cwd: packagePath,
      stdio: 'inherit'
=======
    execSync('npm install --no-save --silent --legacy-peer-deps', {
      cwd: packagePath,
      stdio: 'pipe',
>>>>>>> 4385f635
    });

    console.log(`✅ Dependencies ready`);
<<<<<<< HEAD
    
  } catch (error: any) {
    console.warn(`⚠️  Could not setup dependencies:`, error.message);
    // Try to get more details about the npm error
    if (error.stderr) {
      console.warn('npm stderr:', error.stderr.toString());
    }
    if (error.stdout) {
      console.warn('npm stdout:', error.stdout.toString());
    }
    throw error; // Re-throw to stop execution
=======
  } catch (error) {
    console.warn(`⚠️  Could not setup dependencies:`, error);
>>>>>>> 4385f635
  }
}

/**
 * Get declared nodes from package.json
 */
export async function getDeclaredNodes(packagePath: string): Promise<string[]> {
  try {
    const packageJsonPath = path.join(packagePath, 'package.json');
    const packageJson = JSON.parse(await fs.readFile(packageJsonPath, 'utf8'));

    if (packageJson.n8n?.nodes) {
      return packageJson.n8n.nodes;
    }

    return [];
  } catch {
    return [];
  }
}<|MERGE_RESOLUTION|>--- conflicted
+++ resolved
@@ -17,7 +17,6 @@
     } catch {
       packageJson = { name: 'temp', version: '1.0.0' };
     }
-<<<<<<< HEAD
     
     // Add n8n dependencies (move peerDependencies to dependencies for installation)
     if (!packageJson.dependencies) packageJson.dependencies = {};
@@ -37,30 +36,16 @@
 
     // Remove devDependencies to avoid installing them in production mode
     delete packageJson.devDependencies;
-=======
-
-    // Add n8n dependencies
-    if (!packageJson.dependencies) packageJson.dependencies = {};
-    packageJson.dependencies['n8n-workflow'] = 'latest';
-    packageJson.dependencies['n8n-core'] = 'latest';
->>>>>>> 4385f635
 
     await fs.writeFile(packageJsonPath, JSON.stringify(packageJson, null, 2));
 
     // Install
-<<<<<<< HEAD
     execSync('npm install --no-save --omit=dev', {
       cwd: packagePath,
       stdio: 'inherit'
-=======
-    execSync('npm install --no-save --silent --legacy-peer-deps', {
-      cwd: packagePath,
-      stdio: 'pipe',
->>>>>>> 4385f635
     });
 
     console.log(`✅ Dependencies ready`);
-<<<<<<< HEAD
     
   } catch (error: any) {
     console.warn(`⚠️  Could not setup dependencies:`, error.message);
@@ -72,10 +57,6 @@
       console.warn('npm stdout:', error.stdout.toString());
     }
     throw error; // Re-throw to stop execution
-=======
-  } catch (error) {
-    console.warn(`⚠️  Could not setup dependencies:`, error);
->>>>>>> 4385f635
   }
 }
 
